cmake_minimum_required(VERSION 3.22)

project(LibraryManager VERSION 1.0.1)

# Windows-only build configuration
# This project is designed to build on Windows with Visual Studio

# Set C++ standard
set(CMAKE_CXX_STANDARD 20)
set(CMAKE_CXX_STANDARD_REQUIRED ON)

# Add JUCE subdirectory
add_subdirectory(JUCE)

# SQLite3 - Add it as a JUCE module or find it on the system
find_package(SQLite3)
if(NOT SQLite3_FOUND)
    message(STATUS "SQLite3 not found on system, will use JUCE's built-in SQLite")
endif()

# Find Chromaprint library
find_package(PkgConfig)
if(PKG_CONFIG_FOUND)
    pkg_check_modules(CHROMAPRINT libchromaprint)
    if(CHROMAPRINT_FOUND)
        message(STATUS "Found Chromaprint: ${CHROMAPRINT_LIBRARIES}")
    else()
        message(WARNING "Chromaprint not found - fingerprinting features will be disabled")
    endif()
else()
    message(WARNING "pkg-config not found - cannot detect Chromaprint")
endif()

# Add Tracktion Engine (temporarily disabled due to version compatibility issues)
# add_subdirectory(tracktion_engine/modules)

# Create the GUI application
juce_add_gui_app(LibraryManager
    PRODUCT_NAME "Library Manager"
    COMPANY_NAME "uniQuE-ui"
    BUNDLE_ID "com.uniqueui.librarymanager"
    NEEDS_CURL FALSE
    NEEDS_WEB_BROWSER FALSE
    IS_SYNTH FALSE
    NEEDS_MIDI_INPUT TRUE
    NEEDS_MIDI_OUTPUT FALSE
    IS_MIDI_EFFECT FALSE
    EDITOR_WANTS_KEYBOARD_FOCUS TRUE
    COPY_PLUGIN_AFTER_BUILD FALSE
    MICROPHONE_PERMISSION_ENABLED FALSE
    CAMERA_PERMISSION_ENABLED FALSE
    BLUETOOTH_PERMISSION_ENABLED FALSE
    FILE_SHARING_ENABLED TRUE
    DOCUMENT_BROWSER_ENABLED TRUE)

# Add source files
target_sources(LibraryManager
    PRIVATE
        Source/Main.cpp
        Source/MainComponent.cpp
        Source/MainComponent.h
        Source/DatabaseManager.cpp
        Source/DatabaseManager.h
        Source/FileScanner.cpp
        Source/FileScanner.h
        Source/AnalysisWorker.cpp
        Source/AnalysisWorker.h
        Source/AcoustIDFingerprinter.cpp
        Source/AcoustIDFingerprinter.h
        Source/LibraryTableComponent.cpp
        Source/LibraryTableComponent.h
        Source/PlaylistTreeComponent.cpp
        Source/PlaylistTreeComponent.h
        Source/OnboardingComponent.cpp
        Source/OnboardingComponent.h
        Source/RekordboxExporter.cpp
        Source/RekordboxExporter.h
        Source/BatchMetadataEditor.cpp
        Source/BatchMetadataEditor.h
        Source/WaveformComponent.cpp
        Source/WaveformComponent.h
<<<<<<< HEAD
        Source/AudioPreviewComponent.cpp
        Source/AudioPreviewComponent.h
        Source/SeratoExporter.cpp
        Source/SeratoExporter.h
        Source/TraktorExporter.cpp
        Source/TraktorExporter.h
        Source/CuePointEditorComponent.cpp
        Source/CuePointEditorComponent.h)
=======
        Source/TraktorExporter.cpp
        Source/TraktorExporter.h)
>>>>>>> bc18be95

# Add binary data (if any resources are added later)
# juce_add_binary_data(LibraryManagerData
#     SOURCES
#         # Add your resource files here
# )

# Link JUCE modules
target_link_libraries(LibraryManager
    PRIVATE
        juce::juce_gui_extra
        juce::juce_audio_basics
        juce::juce_audio_devices
        juce::juce_audio_formats
        juce::juce_audio_processors
        juce::juce_audio_utils
        juce::juce_core
        juce::juce_data_structures
        juce::juce_events
        juce::juce_graphics
        juce::juce_gui_basics
    PUBLIC
        juce::juce_recommended_config_flags
        juce::juce_recommended_lto_flags
        juce::juce_recommended_warning_flags)

# Link Tracktion Engine modules (temporarily disabled)
# target_link_libraries(LibraryManager
#     PRIVATE
#         tracktion::tracktion_engine)

# Link SQLite if found on system
if(SQLite3_FOUND)
    target_link_libraries(LibraryManager PRIVATE SQLite::SQLite3)
    target_compile_definitions(LibraryManager PRIVATE USING_SYSTEM_SQLITE=1)
endif()

# Link Chromaprint if found
if(CHROMAPRINT_FOUND)
    target_include_directories(LibraryManager PRIVATE ${CHROMAPRINT_INCLUDE_DIRS})
    target_link_libraries(LibraryManager PRIVATE ${CHROMAPRINT_LIBRARIES})
    target_compile_definitions(LibraryManager PRIVATE HAVE_CHROMAPRINT=1)
endif()

# Compiler definitions
target_compile_definitions(LibraryManager
    PRIVATE
        # JUCE configuration
        JUCE_WEB_BROWSER=0
        JUCE_USE_CURL=0
        JUCE_APPLICATION_NAME_STRING="$<TARGET_PROPERTY:LibraryManager,JUCE_PRODUCT_NAME>"
        JUCE_APPLICATION_VERSION_STRING="$<TARGET_PROPERTY:LibraryManager,JUCE_VERSION>"
        JUCE_DISPLAY_SPLASH_SCREEN=0
        JUCE_USE_DARK_SPLASH_SCREEN=1
        # GPLv3 License mode
        JUCE_USE_GPL_V3=1)

# Set the build output directory
set_target_properties(LibraryManager PROPERTIES
    RUNTIME_OUTPUT_DIRECTORY "${CMAKE_BINARY_DIR}/bin"
    LIBRARY_OUTPUT_DIRECTORY "${CMAKE_BINARY_DIR}/lib"
    ARCHIVE_OUTPUT_DIRECTORY "${CMAKE_BINARY_DIR}/lib")

# Platform-specific settings - Windows only
if(WIN32)
    # Windows-specific settings
    target_compile_definitions(LibraryManager PRIVATE NOMINMAX)
    
    # Set Visual Studio startup project
    set_property(DIRECTORY ${CMAKE_CURRENT_SOURCE_DIR} PROPERTY VS_STARTUP_PROJECT LibraryManager)
    
    # Multi-processor compilation for MSVC
    if(MSVC)
        target_compile_options(LibraryManager PRIVATE /MP)
        # Set warning level
        target_compile_options(LibraryManager PRIVATE /W4)
    endif()
else()
    message(FATAL_ERROR "This project is configured for Windows-only builds. Please use a Windows system with Visual Studio.")
endif()<|MERGE_RESOLUTION|>--- conflicted
+++ resolved
@@ -79,7 +79,6 @@
         Source/BatchMetadataEditor.h
         Source/WaveformComponent.cpp
         Source/WaveformComponent.h
-<<<<<<< HEAD
         Source/AudioPreviewComponent.cpp
         Source/AudioPreviewComponent.h
         Source/SeratoExporter.cpp
@@ -88,10 +87,8 @@
         Source/TraktorExporter.h
         Source/CuePointEditorComponent.cpp
         Source/CuePointEditorComponent.h)
-=======
         Source/TraktorExporter.cpp
         Source/TraktorExporter.h)
->>>>>>> bc18be95
 
 # Add binary data (if any resources are added later)
 # juce_add_binary_data(LibraryManagerData
